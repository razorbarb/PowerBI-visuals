﻿/*
*  Power BI Visualizations
*
*  Copyright (c) Microsoft Corporation
*  All rights reserved. 
*  MIT License
*
*  Permission is hereby granted, free of charge, to any person obtaining a copy
*  of this software and associated documentation files (the ""Software""), to deal
*  in the Software without restriction, including without limitation the rights
*  to use, copy, modify, merge, publish, distribute, sublicense, and/or sell
*  copies of the Software, and to permit persons to whom the Software is
*  furnished to do so, subject to the following conditions:
*   
*  The above copyright notice and this permission notice shall be included in 
*  all copies or substantial portions of the Software.
*   
*  THE SOFTWARE IS PROVIDED *AS IS*, WITHOUT WARRANTY OF ANY KIND, EXPRESS OR 
*  IMPLIED, INCLUDING BUT NOT LIMITED TO THE WARRANTIES OF MERCHANTABILITY, 
*  FITNESS FOR A PARTICULAR PURPOSE AND NONINFRINGEMENT. IN NO EVENT SHALL THE 
*  AUTHORS OR COPYRIGHT HOLDERS BE LIABLE FOR ANY CLAIM, DAMAGES OR OTHER 
*  LIABILITY, WHETHER IN AN ACTION OF CONTRACT, TORT OR OTHERWISE, ARISING FROM,
*  OUT OF OR IN CONNECTION WITH THE SOFTWARE OR THE USE OR OTHER DEALINGS IN
*  THE SOFTWARE.
*/

/// <reference path="../_references.ts"/>

module powerbitests.performanceTestsHelpers {
    import DataViewValueColumns = powerbi.DataViewValueColumns;
    import DataViewTransform = powerbi.data.DataViewTransform;
    import ValueType = powerbi.ValueType;
    import PrimitiveType = powerbi.PrimitiveType;
    import DataViewMetadataColumn = powerbi.DataViewMetadataColumn;
    import DataViewMatrix = powerbi.DataViewMatrix;

    export function getDataViewByVisual(visualsType: String): powerbi.DataView {

        var dataTypeNumber = ValueType.fromPrimitiveTypeAndCategory(PrimitiveType.Double);

        switch (visualsType) {

            case "gauge":
                var gaugeDataViewMetadata: powerbi.DataViewMetadata = {
                    columns: [
                        {
                            displayName: "col1",
                            roles: { "Y": true },
                            isMeasure: true
                        }, {
                            displayName: "col2",
                            roles: { "MinValue": true },
                            isMeasure: true
                        }, {
                            displayName: "col3",
                            roles: { "MaxValue": true },
                            isMeasure: true
                        }, {
                            displayName: "col4",
                            roles: { "TargetValue": true },
                            isMeasure: true
                        }],
                    groups: [],
                    measures: [0]
                };

                return {
                    metadata: gaugeDataViewMetadata,
                    single: { value: 500 },
                    categorical: {
                        values: DataViewTransform.createValueColumns([
                            {
                                source: gaugeDataViewMetadata.columns[0],
                                values: [500]
                            }, {
                                source: gaugeDataViewMetadata.columns[1],
                                values: [0]
                            }, {
                                source: gaugeDataViewMetadata.columns[2],
                                values: [500]
                            }, {
                                source: gaugeDataViewMetadata.columns[3],
                                values: [200]
                            }])
                    }
                };

            case "table":
                var tableColumns = getYears().map((year, index) => { return { displayName: String(year), type: dataTypeNumber, index: index }; });
                return {
                    metadata: { columns: tableColumns },
                    table: {
                        columns: tableColumns,
                        rows: [getPopulationUSA(), getPopulationCanada()]
                    }
                };
            case "matrix":
                var dataTypeString = ValueType.fromPrimitiveTypeAndCategory(PrimitiveType.Text);
                var measureSource1: DataViewMetadataColumn = { displayName: "measure1", type: dataTypeNumber, isMeasure: true, index: 3, objects: { general: { formatString: "#.0" } } };
                var measureSource2: DataViewMetadataColumn = { displayName: "measure2", type: dataTypeNumber, isMeasure: true, index: 4, objects: { general: { formatString: "#.00" } } };
                var measureSource3: DataViewMetadataColumn = { displayName: "measure3", type: dataTypeNumber, isMeasure: true, index: 5, objects: { general: { formatString: "#" } } };

                var rowGroupSource1: DataViewMetadataColumn = { displayName: "RowGroup1", queryName: "RowGroup1", type: dataTypeString, index: 0 };
                var rowGroupSource2: DataViewMetadataColumn = { displayName: "RowGroup2", queryName: "RowGroup2", type: dataTypeString, index: 1 };
                var rowGroupSource3: DataViewMetadataColumn = { displayName: "RowGroup3", queryName: "RowGroup3", type: dataTypeString, index: 2 };

                var matrixThreeMeasuresThreeRowGroups: DataViewMatrix = {
                    rows: {
                        root: {
                            children: [{
                                level: 0,
                                value: "North America",
                                children: [{
                                    level: 1,
                                    value: "Canada",
                                    children: [{
                                        level: 2,
                                        value: "Ontario",
                                        values: {
                                            0: {
                                                value: 1000
                                            },
                                            1: {
                                                value: 1001,
                                                valueSourceIndex: 1
                                            },
                                            2: {
                                                value: 1002,
                                                valueSourceIndex: 2
                                            }
                                        }
                                    }, {
                                            level: 2,
                                            value: "Quebec",
                                            values: {
                                                0: {
                                                    value: 1010
                                                },
                                                1: {
                                                    value: 1011,
                                                    valueSourceIndex: 1
                                                },
                                                2: {
                                                    value: 1012,
                                                    valueSourceIndex: 2
                                                }
                                            }
                                        }]
                                }, {
                                        level: 1,
                                        value: "USA",
                                        children: [{
                                            level: 2,
                                            value: "Washington",
                                            values: {
                                                0: {
                                                    value: 1100
                                                },
                                                1: {
                                                    value: 1101,
                                                    valueSourceIndex: 1
                                                },
                                                2: {
                                                    value: 1102,
                                                    valueSourceIndex: 2
                                                }
                                            }
                                        }, {
                                                level: 2,
                                                value: "Oregon",
                                                values: {
                                                    0: {
                                                        value: 1110
                                                    },
                                                    1: {
                                                        value: 1111,
                                                        valueSourceIndex: 1
                                                    },
                                                    2: {
                                                        value: 1112,
                                                        valueSourceIndex: 2
                                                    }
                                                }
                                            }]
                                    }]
                            }, {
                                    level: 0,
                                    value: "South America",
                                    children: [{
                                        level: 1,
                                        value: "Brazil",
                                        children: [{
                                            level: 2,
                                            value: "Amazonas",
                                            values: {
                                                0: {
                                                    value: 2000
                                                },
                                                1: {
                                                    value: 2001,
                                                    valueSourceIndex: 1
                                                },
                                                2: {
                                                    value: 2002,
                                                    valueSourceIndex: 2
                                                }
                                            }
                                        }, {
                                                level: 2,
                                                value: "Mato Grosso",
                                                values: {
                                                    0: {
                                                        value: 2010
                                                    },
                                                    1: {
                                                        value: 2011,
                                                        valueSourceIndex: 1
                                                    },
                                                    2: {
                                                        value: 2012,
                                                        valueSourceIndex: 2
                                                    }
                                                }
                                            }]
                                    }, {
                                            level: 1,
                                            value: "Chile",
                                            children: [{
                                                level: 2,
                                                value: "Arica",
                                                values: {
                                                    0: {
                                                        value: 2100
                                                    },
                                                    1: {
                                                        value: 2101,
                                                        valueSourceIndex: 1
                                                    },
                                                    2: {
                                                        value: 2102,
                                                        valueSourceIndex: 2
                                                    }
                                                }
                                            }, {
                                                    level: 2,
                                                    value: "Parinacota",
                                                    values: {
                                                        0: {
                                                            value: 2110
                                                        },
                                                        1: {
                                                            value: 2111,
                                                            valueSourceIndex: 1
                                                        },
                                                        2: {
                                                            value: 2112,
                                                            valueSourceIndex: 2
                                                        }
                                                    }
                                                }]
                                        }]
                                }

                            ]
                        },
                        levels: [{
                            sources: [rowGroupSource1]
                        }, {
                                sources: [rowGroupSource2]
                            }, {
                                sources: [rowGroupSource3]
                            }]
                    },
                    columns: {
                        root: {
                            children: [{
                                level: 0
                            }, {
                                    level: 0,
                                    levelSourceIndex: 1
                                }, {
                                    level: 0,
                                    levelSourceIndex: 2
                                }]
                        },
                        levels: [{
                            sources: [
                                measureSource1,
                                measureSource2,
                                measureSource3]
                        }]
                    },
                    valueSources: [
                        measureSource1,
                        measureSource2,
                        measureSource3]
                };

                return {
                    metadata: { columns: [rowGroupSource1, rowGroupSource2, rowGroupSource3], segment: {} },
                    matrix: matrixThreeMeasuresThreeRowGroups
                };
            case "texbox":
                return {
                    metadata: {
                        columns: [],
                        objects: {
                            general: {
                                paragraphs: [
                                    {
                                        horizontalTextAlignment: "center",
                                        textRuns: [{
                                            value: "Example Text",
                                            textStyle: {
                                                fontFamily: "Heading",
                                                fontSize: "24px",
                                                textDecoration: "underline",
                                                fontWeight: "300",
                                                fontStyle: "italic",
                                                float: "left"
                                            }
                                        }]
                                    }]
                            }
                        }
                    }
                };
            case "image":
                var imageBase64value = "data:image/png;base64,iVBORw0KGgoAAAANSUhEUgAAANgAAADYCAYAAAH+Jx17AAAAAXNSR0IArs4c6QAAAARnQU1BAACxjwv8YQUAAAAJcEhZcwAACxMAAAsTAQCanBgAABxTSURBVHhe7Z0JdBRltoBdZtTRp09nnOe8M/PeTDrKJgiCOm7gigKiIIIsgtuwCwKmk5A9ECEhJEgwKIuAgCBrRCDsGAVNAgZZjCjBEBIISScRQnBUFKjJX97SqvJWd3V17bnfOd856fxb3b656eqq6uqLQmFRUXVP+FE/us8uurJ57NALYRGPcGI7pqeXQhdtvLundpB8UiWDXiwsottvtlitQS/mieh9FptIje5fDGvDtM9iYrD2QIsJCI/RxZSQ99N1MaXHgthiAvKfmbostrQgl2PK+woI/XVZDJp/01dA6K9LzqBZMlb+MzNgZP3f8MKjnxH3030xf7+jxYT+Qf2BPJY5QtJPl8XkyhcRNGQxJYXFsDZM5y2mGlMXuyXhlTJsIjUGvRhGj5nz87HJ5eqyGMbSz2r6m7aYnB1HG1rBj/rRWJMXr9xX010eFRO6aGNxYd01D2Zk7sUmxoRh6sEmUStMoR5sErXCFOrBJlErTKEebBK1BjveHottKc7/+cUIwPoEWkxAeIx2xsD66baY/DFD/DumfDEx4sdCe8iLYbveDPHjX/oLP4gVdxAQtwuyxaCZfyxG/PiX/sIPYjHaxvf6TT/dFmO73eznwq/3848Z8n66LYb9jiH+nfMXE0hZ86bk97othiHvp8tiajV9Mez3SjprsaDAJlErTKEebBK1whTaGb768BPYxJgwRF9mF1Vef/uriUdNWSwUdpY23PtgZmahfEPvTks9Al3swYaSC5fvq/o+7Jn5yxfeFP3cefkGq9WUN0B5HPe79O2+8AGzF8W0SRx7BtsQvTU8sFDevYciBaYVOwSGtSvZOmH0T/58KOPVD/hJnRaYWh0bmBx5u+rAggEbL9eWgU3fvFjS1vD9t9DyK+J2TDWBYSi1iccxNQUWqJ2B9RHryMCGLUhG+4gVBwbDfkHog6HUJvxeUHNg7J0nhnyckrYMTA0dJw1C5xG0bcYw5Sid/GI6KjCmHKwPkwKTodQm/F7QsBpjYPMI2iYwJvs3rgbsGKtcWwWmp00iMKw9VG0RmMfbgwuP6quLd06O/fkgkR0CMwTXBiZm1Rcn//7Y61nT2iSOq8E2Rk9NDSwYsj72hQ9fuvGdVgmj6rEND6RtA1PLWx/XXv3QnIPN+s1dskYc2N1pKWXQxR3sLK+/buHumr7w0LnEbaxIax477N/ibDGh2d5kbSi5vMz37V+ef3v1AnkASsJQ+zClsWbmFfqevS8j4wtsg9UK05nPCo67NG5DefjEjfsneLxPaT6roiQsYyxzC6pvGLTk8F2PTM/e44nqo/ljDsEISxsHtqgZwvLGgS1qhrC8cWCLmiEsbxzYomYIyxsHtqgZwvLGgS1qhrA8D9aOiZ3oE3t7SszZotKT/x/UpHrLLw5g7aFoyKRq5RcHsPZQpcD0FmLiwdr9+eb2ZXDQ7VfkfYKelJ1oUALrryTExIO1+1O3wI6f9MHwwGDjMSEmHqzdn7oFFizYHHIhJh6s3Z+GBSY/Ni9H3KYkxMSDtWOMeSeVbzMsMHm7/GSFvB0TYuLB2jFMD0zeB2uXCzHxYO0YjgtM+HCC8AEFJobpgYk/DsCQt2NCTDwwjEdoxzA9MDHyC/SVhJh4YCiP0I5heGDsgxurPt0Cj6Rg4zEhJh4YyiO0YxgeWCCwOeRCTDwwjEdox7A8MAY2j1iIiQeG8AjtGKb8KQptSpcesT9V8RxyISYeGMIjtGOY/s9DUA7WRxBi4oHuPEI7hmWByf+hYH0EISYe6M4jtGNYFhhTDNYuCDHxQHceoR2DAmtU18Dkl9BifQQhJh7oziO0Y1gS2PwdOdD6K1g/QYiJB7rzCO0YhgemBvauG5tLEGLigSE8QjuGLQLD5hELMfHAEB6hHUP3wATle/FKYGPlQkw8MIxHaMcwLDAlxXsiaoWYeGDbeIR2DNMD0yLExAPbxiO0YzguMKw9VCkwvYWYeLD2UCw9yf23LQLDLqjUosfb6/xdk8em85Nii5ohv7iRYIuaISxvHNiiZgjLGwe2qBnC8saBLWqGsLw5ZO2svvPeKZM/D48cYPgF0LCkdbzxSVXrjukT5rdLjq7DNlCrML292FBSd83iouo7b0uJK8c2Wo0wlTNY98XJjuNW501Rc30jDHEm7GLOpLzK65fsqenXJnFcrWsCs4LlnzX8efz68g7v7vU9z+45cvurcYc9kU+eE57QWydE10BXwihKSi5c/v6B6hsmbCzvMWDe8u13p04qaRbzwr893p5BX+Xr+A9oWEXje/lLlu+vbR61rqLfoKVfj30ie857LeNHfhsW0QV9ovWSEiaDVcOCT333jF5T9so9aSl7W8YNbwiPGmjJB9Qwm0zCtpaebpa6rXLwiwvXFjbuMzZgT4YTdHzClu313RP93o7oDhPiasIjn9b94yt20/EJs+rztFZJCXOYlDCHSQlzmJQwh6mUMHZH1qIi7vd2EjZNCiXsZ7C+dtK7et1YfkMpYT+D9bWb7Sd4KyhhANbXjlLCAKyv3vbMGs3FrpzuV2ycWEsSxj7YyS5BxW5Pe7Cy1O8dJkPVyoRhV7PJwcaJNSxh7N7BeqDmFobBSAkTaRSBPhYTjJQwkUYSuSwDXTNYKWEi/YH1lxsIbEyw6pEwtQhXYgu6LmFMf2D9g5USJtIfWH9Mf2D9g5USJtIfWH+5bI9QiUAf0FKrUsJgGRT5HGpxfcL8gfXXIiVMpD+w/ky29xcIbJxWKWEi9YYdCdHyoUF/UsJEGo0eh6woYSLNAltbrZQwkf7A+mOy701SAzZWjZQwkf7A+gfSH+yoPjYmkJQwkf7A+qvRH1j/QFLCRPoD669Gf2D9A0kJE+kPrH8gA72eYWMCSQkT6Q+svz+NekNNCROpFnbLIHZGmt2Llr0xZrLHbEdCLdj6aqSEiTQLbG21UsJEGo0eZ50pYUHITp+wf31q76LGkH8ReKhSwhwmJcxhKiUM62tHKWEA1teOUsIArK/dvHVCxAlKGID1tZO9Z81azm8oJcxhUMIcBiXMYVDCHIYn4ilKmJNYkFd2RfYnJ/6+cn9tj8j3dqTeOyX1y/DxA3/EgnWDjk+YGjiOuziJ4y7J47jf7Sg93Wz1gbrOfee+s6rjlLRDNyeMRZ8Yu9okEqaVgtIzN2w6VHdHtxkzt4RH9TXlK+cDSQnTiXlFNd1jN5bH3Dox8lDL+BHfebxPGnJnOUqYiTT+a75081enwubtrn646+uvv3Xf1IzSmxPGfBse1f+Xe/oGkhJmY1bu/ebmSVuO9Zqad2jZHZOSKz3eJ851fm1GATQTdmVv2ff/2HSo/o607cfGw68IO8BuqJWd77sxdevxhxM37J306IwZ21rFjTgt/pcIXQkrmLq56qrXdlS+/FjjXuhtkxKOhHl7BNwThaGEkRSW1F0zs6D6lpSN+17tMuONorbJXp8nsv9PWEICCVMSocK+HqP38oo/RDRWzQdf13eYl+97tlN62j6972MPyxHBsrO8/rrsj050Grb6yLDWCSMLOk+bcdCo915iYXkCg1XN7KLKKxfsPXXt+s9PPRCR8+HE7tlztrZJHFcT5n0cfUKNFjaNENh6qN4zeevxvm2Tx+y5LSX+xE3RA7/3RD6l+o2t0cJmNi3yysqumL6t+ob1h052mltQ9fLQxbkL2iSNc8S3RUAI7uftgpquaVsrX+6SNcsXHj3AsadfIBzns+RA/XUzPzr+f1G5FW3ue+OLh5Nyi6Z1mBhf3Sz2X646NwbhOpe3d9U83TVr5qbmMUPOhXm72+IUiJFC2M4FC8rNQtjOBQvKzULYzgULys1C2M4FC8rNQtjOBQvKzULYzgULys1C2M4FC8rNQtjOBQvKzULYzgULys1C2M4FC8rNQti/Qf5la1ZbXMxdBpsmBQvKzULYErB+odoy9vlzrRNG/6TVm+Nf+qnTlImHXliwcBJs5s9gi7lZCFsC1s9Otowddgo2lRLGwPrZzQ4TvZWO2Vg95YOWgfWzo47aWL3kg5aB9bOju0pPN6OENYL1s6NxazcPo4Q1gvWzo4nrNg2hhDWC9TNC7EtKxd6f+jw6TpASBmD9jDAQ8ru/ybUsYexGlUr3TGTfPouN0UvIkQSsnxEGwjYJS1nzJmySeoxKHORIAtbPCANhWcLYTZeDueGyElq//cGfkCMJWD8jDISpCWN3yDYCVp3YelqFHEnA+hlhIExNmF5ftI2BradVyJEErJ8RBsI1CdPzi7chRxKwfkYYCNckjIGtqUXIkQSsnxEGwjYJC/TViGr2IrFxWoQcScD6KcmeVLXIxwbCNglj77mwMWID7bTotfMBOZKA9VOSEibSH2rnCCTkSALWT0lKmEilox8MSpgNE6bHHIGEHEnA+ilJCRPpbw69du0hRxKwfkpSwkRuKc6HEb+F7ZRgY4IVciRhaUEu50/xeEqYSH9g/bUIOZIASygiHk8JE+kPrL8WIUcSYAlFxOMpYSDrowSbGxujRciRBFhGEfF4Slijgb6gFBujVciRBFhGEfH4Jp+w4yd90AvnscwR6DitQo4kwFKKiMc3mYSxJz7Yb5PV8yi9IORIAiyniHh8k0iYVihhUm2fMIEtje/PsDW1CDmSAMsoIh5PCVMJO0WDrRuskCMJsIQi4vGUsCDQI2mQIwkwvSLi8ZSwIAn1vBjkSAJMrYh4fJNIGNsrVDrjzH7PrkEMBmwetUKOJMC0iojHN4mEqTnSIbjFzwFgAbYWNlaNkCMJMK0i4vGUMMRARz4Y2Dg1Qo4kwJSKiMdTwhQMVGnYGDVCjiTAlIqIx1PC/OgPf1dh+RNyJAGmVEQ8nhLmR7Ybr4TW1zHIkQSYUhHxeEqYH42YE3IkAaZURDyeEuZHSphU2yeMHfxVghIWokYkzB9bNB4QhhxJgCkVEY+nhCnYNr4XjMbReogKciQBplREPJ4SpmAgsDFqhBxJgCkVEY+nhMkMVFkC2Fg1Qo4kwJSKiMc3iYSJYddwsNcf1p+9+RX0t4MhR+trIhNyJAGmVUQ8vsklTA+w9dUKOZIA0yoiHk8JCxJWndj6aoUcSYCpFRGPp4QFAZ1xdlDC6JoOnRMmll2DyBIY6CJRtYSykyEXciQBllFEPN6VCVMy2L1BlnC2m4/NpVXIkQRYThHx+CaVMH+yxGg9xxWMkCMJ8HwpIh5PCTNZyJEEeL4UEY+nhJks5EgCPF+KiMdTwkwWciQB62dHKWEA1s+Ojs/JHU4JawTrZ0cpYQDWz45uO3yqPSWsEayfHXXUxuolH7QMrJ/dbBk75LRjNlZP+aBlYP3sZHhk37OwqZQwxsB582aFRz7NhUf1tZUt44ae6T1nzvrZayuvhE2lhDkOLCg3C2E7FywoNwthOxcsKDcLYTsXLCg3C2E7FywoNwthOxcsKDcLYTsXLCg3C2E7FywoNwthO5ewiC5oYG4VwnYuzy0ou3bH1w33zNvte+HJ2W/ntp8Y4wvzPo4G6wYhbHdRXMxd9vae6lviNlV0Gb1866z2E2LLW8WOOB0W0Q19EpwkhOhukjjukhUruEtLTjT8Oe/QqXYTcvdEPZQxbdfdaVM4T+RT6BNjVyGkpkvOwdN/is49+mDvhV/1jV27e0an9PTDzcYPPos9WXYQNpuQU1nJXfnJkZN/f/PjqudbJ447FebtfgF7As0WNo8IRFER9/ulB6pviMqtaLNib+3QBzMz9rZJGlfTLObFH7An1ihhc4hQ2Fp6ulnGByeG3peRtv3mhFG14dEDf8SebD2EJQk9WdG4lxq57thN7+2re2rhLt9zj2TN2NkqblS9HnupsARhBoUlddesO/hN66wPq55+dPqMje2SY+pbxAz7HkuMkjAVYQVriyqvfC2v7NrBq0v+9v7n39yT8P6u5IemvbYvPKqv4g4ODCXsxse1tVe/vrOy84LdVf1eWLR+103jB33X+C/1AjQThLlwHHdxXmXD9Ys/rWmftLmi38hlG9OGvLN+e5/Z7+7vPH3m4daJY0+GRw042/X1mTtgCEE0PTaUXLj8jZ3l1yVtrvqfsauP/i97Oe674Mt/rDxQe9s7n9UO8OZ8lNZ79sK1D2dm7b8l2VsbHvn0eeylWcm70yYfgaUIwl2wg3MFpWdu2HS4/sbV+2vaz833dUnPOzEwcl1ZxD8nx394V2rynjsnTTzWLGbwWY+393kjDt51TE8vhc0hCPuTV8Zdsbiw7prMbRV/3XKooeWaA6eenL+renB87qcJo5Zvfq3/vCVLHsjM3H1zwssnw7xPWH60mwqMsBUrOO7SD78+02bqR5X/GpFzJKNDyvjPGy25fVJyZauEl77zRPX/yRP51Dm7nCoKJBUYYQhrKyuvZCfC5xTW/S1jx/FmY9cebT9jZ/XDi/bUjXolZ8dbPWbO/ejOyUlHWsQOO3NT9Atnb4x+5ly4N7j3N06QCozQBHul+bS8PnzN/pOdFhVV95z5SdULw5auz3zktRlFreJHn8P+2JqiVGDERUWNrzZ5ZaeuXb2/8dXmgxMdBr17uMe9U5LempNfFTl86cZlvd58e+d9U6eWtEuO+qZ5zIs/eCL7OGL3zA5SgbkMdn6GXXDaZwV3KbtCqri+/o+7y+s97O4tqw/UdZ5XUD1w+JLcGZ2nTc9vOyGqqnXiK1yzmMFceFQ/9A+EDE0qMAey6/jpP80trO0Qv+lo91E5pQP7LykZ0TZ59M4B85ev+uek5NKW8SNPNh//4nceb5+f3HAZvpOlArOYFcXFl2XmV/whYnPVVdm7fH9pfKV5YFaBb8TUvMqYfy1es6DP7EXr7p+afqDdhPG1zWOGnqXdM2dJBWYxbZMjDodF9vrR4+1BBwZcKBWYxXgietv281tk6FKBWQwVmLulArMYKjB3SwVmMVRg7pYKzGKowNwtFZjFUIG5Wyowi6ECc7dUYBZDBeZuqcAshgrM3VKBWQwVmLsNpsBuS34m8vHpsdmPvxYz084mrFk7PGd/bQ+rXHWgtuemL089cKCyoUVGXuX1UzdXXcU+PgVPoxQqMHcbTIFh48nAerxPnLt1wrhjM7Z/1h+eyl+hAnO3VGDmGh7d/8eVn1fdD08pFZjbpQKzwq4XRi9f+RL/pFKBuVsqMGv0eHucLyvjrqACc7lUYNaZ/eFn3ajAXC4VmHXGvr9pFBWYy6UCs87EdZuGUIG53KZaYG9uX8aFyph3UtG51UoF1mj/N7yKYv2dJhWYdqjA/MgKZPrmxVzh1/vh6QodNpfTCo8KTDtNusDaxvfihi1I5lZ9uoU7ftIHT4l5HKws5bcB2zY7SQWmHdcXWMdJg7jIZRncluJ8ruH7byFse8G2Ddt2u0gFph3XFhjbtXMSrPjZPwMsFqulAtMOFZjNsGORUYFphwrMhtjtfRkVmHaowALADn6wgyApa97kj/5hrzDs9/N35Oh2oMRu78nsUGA9s0ZzSwtydZXNia0lSAXmR60Fxg6jY/MF42OZI0I+oGKnQ/l2KDD2h6o3gf74qcD8aGWBCYZy/oxtPzanFVKBaYcKTIaeBcbUit7bEYpUYNqhApOh9x82e2+mBSowqVRgSKOV2qXA7LIdoUgFph0qMBl2KTA2DpvPCqnAtEMFJkPvAmPXG2rBTiecgykw2HxNYGsLUoEhjVZqhwJj10BqgZ13w+azSiow7VCBydCrwNi5MC2wk9XYfFZKBaYdKjAZehSY1rXZyWk7fnyFCkw7VGAytBYYKwy2a6cV9l4Nm9cOUoFphwpMhtoCEz6oqcdnzNh1jtgadpEKTDtUYBai5wEVI6UC0w4VmE1gxWbXe3VQgWmHCsyGsCOJ7CgkFpcVUoFphwrMxrD3d3YoNCow7VCBOQCr36tRgWmHCswhWHmOjApMO1RgMvR8tWCH8rcU58PM+mBFkVGBaYcKTIaRu2Nar00UY8WlVFRg2qECk2HG+x12YjkU2Ic4sXmNkgpMO1RgMsw6oMA+jhIK2JxGSQWmHSowGWYesdN6xT3DzMurqMC0QwUmw8wCY7L1tGDmZ8aowLRDBSbD7AJzwnZSgWmHCkwGFdhvpQLTDhWYDLMLTOs9O6jAQocKLASdUGBat5HBxmJzGiEVmHaowGSYVWBab0gqYOZHW6jAtEMFJsPoAtPjag6zd2OpwLRDBSaDXYrExrJXCGao1/6xE8psPj1uLSBg9j0TqcC0QwXmMNgrIBavkVKBaYcKzEFYdUsBKjDtUIE5ALbbauX9EqnAtEMFZnPYZ8qw+MyUCkw7ri0wdiCA7VKxQmPX7Wk9oWsFdrkXhyAVmHZcW2DByoqRXaHOzk+xw+B6HvVTA1vPrjcgpQLTDhWYBtmri/DqKBQkUw2skFhfNtZOr1L+pALTDhUYGVAqMO1QgZEBpQLTDhUYGdBgCix25XROq9jagj2zRnNLC3J1lc2JrSWYlJPNfX6sJCSfnxuLzq1WKrAmYDAFho0ntUsF1gSkArPO8e+tH0kF5nKpwKwzc9uuJ6nAXC4VmFV2vZBfUf9HKjCXSwVmjYMXLUrin1QqMHdLBWauHm+v8ykbdoyAp5QKzO1SgZljy9jBpyNXrRtTXMxdBk/nz1CBudtgCmzjl6ebv7XbN3JuQXXEvE9rxpEK7qqNWLav7tlR7x99cMx7Ze0WFFT9IymP+x08jVKowNxtMAVGGAAVmLulArMYKjB3SwVmMVRg7pYKzGKowNwtFZjFUIG5Wyowi6ECc7dUYBZDBeZuqcAsJuyVx85jiSHdIRWYxczN93XpMXP2mk5TphTdNTmlul1y1NnmMUN/8kT2uYAljHSWVGA2guO4i1cUc5et+bL26rkF1Tekby8PH7fuSNtnFpfcubDI92jGB4djBy1YmdP99TmfPDRt+oG7UidVNI8d8gOWWNIeUoG5hL1lp67N+6qhxbt7a+/P/sTXe9pHJ4YPmLdq/71TM+paJ4w744nq9yP2B0AaKxVYE6DxlfGSvLKyK+bmV/wxacOxv8VtPhpWeLSh1bavT3d9d6/v+cTcPands2ft6JASW9k6fszplrEjvw+P7EfvDXWQCoxQpKyMu2JTcf2N8wtrOqZtP/70gxlTljyePWfzPemTS29NialqkzSurmXc8Iabogc17qZ2o/eMiFRghCbY+0X2ysjeM075uPbqzPyKv+aX1t+Rs/+brouKavpk5B0aPWbVtqm9Zy16/6HMaUW3JkVVtBg/tPFVsQv6h+hWqcAIU2l8n3j9O3t97bI+rnpg8vZj3eI2lvd5MCN1zpCl62Z3nj7j4G0TEmpaxo/89sbo5856vE86fjeVCoywDSs47tLZRdzvszaUXJ6UV3ZF7+UVf+i8aN9V49eXX3fw+A/Ncj6veyR+7a64R7NmFt6c+PLJZjGDOU/U01yYtxv6x20HqcAIV5BX7PuvhXvqWiZtrug0cVNFz9mFPu/IZZvffzz7rV0d0yd/1TpxTE2L2CEN4dEDTD2aSgVGNDk2lJRcXlTW0GLZZzXd5u+qHpC988SwZ99eNee+jLQ9LeKGn/F4e58P8/ZoLJDQXxnvTks9AssSBCHAdldzDp7+06yPfeGxa4+2z/zw2APLP6t7buKmAyn933p3ZccpqfvbJo6rahX30qmbogd954nsgxZY+5QYH0xJEIQW2NHUfVUXrio8eipszYG6h2d9UvXChE3lE71rjsycU1jdH7oRpnPRRf8BL+L+nmrkzocAAAAASUVORK5CYII=";

                return {
                    metadata: {
                        columns: [],
                        objects: { general: { imageUrl: imageBase64value } }
                    }
                };
            case "multiRowCard":
                var tableDataValues1 = getYears().map((year, index) => [year, getPopulationUSA()[index], getPopulationCanada()[index]]);

                return {
                    metadata: {
                        columns: []
                    },
                    table: {
                        rows: tableDataValues1,
                        columns: [
                            {
                                displayName: "Year",
                                queryName: "year",
                                type: ValueType.fromDescriptor({ number: true })
                            }, {
                                displayName: "Population of USA",
                                isMeasure: true,
                                queryName: "population",
                                type: powerbi.ValueType.fromDescriptor({ numeric: true })
                            }, {
                                displayName: "Population of Canada",
                                isMeasure: true,
                                queryName: "populationCanada",
                                type: powerbi.ValueType.fromDescriptor({ numeric: true })
                            }

                        ]
                    }
                };

<<<<<<< HEAD
            case "histogram":
                let histogramValues: number[] = [
                        36, 25, 38, 46, 55, 68, 72, 55, 36, 38,
                        67, 45, 22, 48, 91, 46, 52, 61, 58, 55,
                        25, 30, 34, 35, 33, 32, 8, 10, 1, 4, 3,
                        96, 86, 35, 22, 23, 21, 20, 19, 16, 89,
                        100, 105, 103, 101, 101, 100, 5, 6, 5,
                        11, 19, 18, 18, 17, 14, 3, 2, 1, 6, 75,
                        31, 31, 32, 33, 34, 30, 29, 45, 42, 43,
                        27, 28, 29, 26, 25, 24, 23, 30, 31, 32
                    ],
                    histogramDataViewMetadata: powerbi.DataViewMetadata = {
                    columns: [{
                        displayName: "Age",
                        queryName: "Age",
                        type: ValueType.fromDescriptor({
                            text: true
                        }),
                        objects: {
                            dataPoint: {
                                fill: {
                                    solid: {
                                        color: "rgb(1, 184, 170)"
                                    }
                                }
                            }
                        }
                    }]
                },
                histogramColumns = [{
                    source: histogramDataViewMetadata.columns[0], 
                    values: histogramValues
                }],
                histogramDataValues: DataViewValueColumns = 
                    DataViewTransform.createValueColumns(histogramColumns);

                return {
                    metadata: histogramDataViewMetadata,
                    categorical: {
                        values: histogramDataValues
=======
            case "radarChart":
                let radarChartValues: number[] = [59, 56, 42, 34, 48, 14, 11, 5, 7, 78, 85, 90, 18, 7, 8, 9, 10],
                    radarChartDataViewMetadata: powerbi.DataViewMetadata = {
                        columns: [
                            {
                                displayName: 'Devices',
                                queryName: 'Devices',
                                type: powerbi.ValueType.fromDescriptor({ text: true })
                            },
                            {
                                displayName: 'Smartphone',
                                isMeasure: true,
                                format: "0.00",
                                queryName: 'smartphone',
                                type: powerbi.ValueType.fromDescriptor({ numeric: true }),
                                objects: { dataPoint: { fill: { solid: { color: '#1F77B4' } } } },
                            },
                            {
                                displayName: 'Tablet',
                                isMeasure: true,
                                format: "0.00",
                                queryName: 'Tablet',
                                type: powerbi.ValueType.fromDescriptor({ numeric: true }),
                                objects: { dataPoint: { fill: { solid: { color: '#FF7F0E' } } } }
                            }
                        ]
                    },
                    radarChartColumns = [{
                        source: radarChartDataViewMetadata.columns[1],
                        values: radarChartValues
                    }],
                    radarChartDataValues: DataViewValueColumns =
                        DataViewTransform.createValueColumns(radarChartColumns);

                return {
                    metadata: radarChartDataViewMetadata,
                    categorical: {
                        categories: [{
                            source: radarChartDataViewMetadata.columns[0],
                            values: radarChartDataValues,
                            identity: categoryIdentities,
                        }],
                        values: radarChartDataValues
>>>>>>> d7fd6a17
                    }
                };

            default:
                var fieldExpr = powerbi.data.SQExprBuilder.fieldExpr({ column: { schema: "s", entity: "table1", name: "country" } });

                var categoryIdentities = getYears().map((value) => {
                    return powerbi.data.createDataViewScopeIdentity(powerbi.data.SQExprBuilder.equal(fieldExpr, powerbi.data.SQExprBuilder.text(String(value))));
                });

                var columns = [
                    {
                        source: {
                            displayName: "Population of USA",
                            queryName: "usa",
                            type: powerbi.ValueType.fromDescriptor({ numeric: true })
                        },
                        values: getPopulationUSA()
                    },
                    {
                        source: {
                            displayName: "Population of Canada",
                            queryName: "canada",
                            type: powerbi.ValueType.fromDescriptor({ numeric: true })
                        },
                        values: getPopulationCanada()
                    }
                ];

                var dataValues: DataViewValueColumns = DataViewTransform.createValueColumns(columns);

                var metadata = {
                    columns: [
                        {
                            displayName: "Population",
                            queryName: "population",
                            type: powerbi.ValueType.fromDescriptor({ text: true })
                        }
                    ]
                };

                var data = {
                    metadata: metadata,
                    categorical: {
                        categories: [
                            {
                                source: metadata.columns[0],
                                values: getYears(),
                                identity: categoryIdentities
                            }
                        ],
                        values: dataValues
                    },
                    single: { value: 559.43 }
                };

                return data;
        }
    }

    export function getExpectedTime(visualsType: String, defaultMeasureTime: number) {
        return defaultMeasureTime * getCorrectionFactor(visualsType);
    }

    function getCorrectionFactor(visualsType: String) {
        switch (visualsType) {
            case "donutChart":
            case "pieChart":
                return 100;
            default:
                return 6;
        }
    }

    export class Timer {

        private startTime: number = 0;
        private diffTime: number = 0;

        public start(): Timer {
            this.startTime = Date.now();
            return this;
        }

        public pause(): Timer {
            this.diffTime += Date.now() - this.startTime;
            return this;
        }

        public stop(): number {
            return Date.now() - this.startTime;
        }

        public getResult(): number {
            return this.diffTime;
        }
    }

    function getYears(): number[] {
        return [
            1935, 1936, 1937, 1938, 1939, 1940, 1941, 1942, 1943, 1944, 1945, 1946, 1947, 1948, 1949, 1950,
            1951, 1952, 1953, 1954, 1955, 1956, 1957, 1958, 1959, 1960, 1961, 1962, 1963, 1964, 1965, 1966, 1967, 1968, 1969,
            1970, 1971, 1972, 1973, 1974, 1975, 1976, 1977, 1978, 1979, 1980, 1981, 1982, 1983, 1984, 1985, 1986, 1987, 1988,
            1989, 1990, 1991, 1992, 1993, 1994, 1995, 1996, 1997, 1998, 1999, 2000, 2001, 2002, 2003, 2004, 2005, 2006, 2007,
            2008, 2009, 2010, 2011, 2012, 2013
        ];
    }

    function getPopulationUSA(): number[] {
        return [
            127.362, 128.181, 128.961, 129.969, 131.028, 132.165, 133.002, 134.464, 136.003, 138.083, 139.994, 140.008,
            145.023, 148.013, 149.336, 151.861, 154.056, 156.431, 159.047, 161.948, 163.476, 166.578, 169.637, 172.668,
            175.642, 179.979, 182.992, 185.771, 188.483, 191.141, 193.526, 195.576, 197.457, 199.399, 201.385, 203.984,
            206.827, 209.284, 211.357, 213.342, 215.465, 217.563, 219.760, 222.095, 224.567, 227.225, 229.466, 231.664,
            233.792, 235.825, 237.924, 240.133, 242.289, 244.499, 246.819, 249.623, 252.981, 256.514, 259.919, 263.126,
            266.278, 269.394, 272.647, 275.854, 279.040, 282.172, 285.082, 287.804, 290.326, 293.046, 295.753, 298.593,
            301.580, 304.375, 307.007, 309.330, 311.583, 313.874, 316.129
        ];
    }

    function getPopulationCanada(): number[] {
        return [
            11.135, 11.242, 11.339, 11.448, 11.565, 11.682, 11.810, 11.962, 12.125, 12.291, 12.441,
            12.637, 12.919, 13.167, 13.475, 13.737, 14.050, 14.496, 14.886, 15.330, 15.736, 16.123, 16.677, 17.120,
            17.522, 17.909, 18.271, 18.614, 18.964, 19.325, 19.678, 20.048, 20.412, 20.744, 21.028, 21.324, 21.962,
            22.218, 22.492, 22.808, 23.143, 23.450, 23.726, 23.963, 24.202, 24.516, 24.820, 25.117, 25.367, 25.608,
            25.843, 26.101, 26.449, 26.795, 27.282, 27.698, 28.031, 28.367, 28.682, 28.999, 29.302, 29.611, 29.907,
            30.157, 30.404, 30.689, 31.021, 31.373, 31.676, 31.941, 32.245, 32.576, 32.930, 33.318, 33.727, 34.127,
            34.484, 34.880, 35.100
        ];
    }

}<|MERGE_RESOLUTION|>--- conflicted
+++ resolved
@@ -364,7 +364,52 @@
                     }
                 };
 
-<<<<<<< HEAD
+            case "radarChart":
+                let radarChartValues: number[] = [59, 56, 42, 34, 48, 14, 11, 5, 7, 78, 85, 90, 18, 7, 8, 9, 10],
+                    radarChartDataViewMetadata: powerbi.DataViewMetadata = {
+                        columns: [
+                            {
+                                displayName: 'Devices',
+                                queryName: 'Devices',
+                                type: powerbi.ValueType.fromDescriptor({ text: true })
+                            },
+                            {
+                                displayName: 'Smartphone',
+                                isMeasure: true,
+                                format: "0.00",
+                                queryName: 'smartphone',
+                                type: powerbi.ValueType.fromDescriptor({ numeric: true }),
+                                objects: { dataPoint: { fill: { solid: { color: '#1F77B4' } } } },
+                            },
+                            {
+                                displayName: 'Tablet',
+                                isMeasure: true,
+                                format: "0.00",
+                                queryName: 'Tablet',
+                                type: powerbi.ValueType.fromDescriptor({ numeric: true }),
+                                objects: { dataPoint: { fill: { solid: { color: '#FF7F0E' } } } }
+                            }
+                        ]
+                    },
+                    radarChartColumns = [{
+                        source: radarChartDataViewMetadata.columns[1],
+                        values: radarChartValues
+                    }],
+                    radarChartDataValues: DataViewValueColumns =
+                        DataViewTransform.createValueColumns(radarChartColumns);
+
+                return {
+                    metadata: radarChartDataViewMetadata,
+                    categorical: {
+                        categories: [{
+                            source: radarChartDataViewMetadata.columns[0],
+                            values: radarChartDataValues,
+                            identity: categoryIdentities,
+                        }],
+                        values: radarChartDataValues
+                    }
+                };
+
             case "histogram":
                 let histogramValues: number[] = [
                         36, 25, 38, 46, 55, 68, 72, 55, 36, 38,
@@ -405,51 +450,6 @@
                     metadata: histogramDataViewMetadata,
                     categorical: {
                         values: histogramDataValues
-=======
-            case "radarChart":
-                let radarChartValues: number[] = [59, 56, 42, 34, 48, 14, 11, 5, 7, 78, 85, 90, 18, 7, 8, 9, 10],
-                    radarChartDataViewMetadata: powerbi.DataViewMetadata = {
-                        columns: [
-                            {
-                                displayName: 'Devices',
-                                queryName: 'Devices',
-                                type: powerbi.ValueType.fromDescriptor({ text: true })
-                            },
-                            {
-                                displayName: 'Smartphone',
-                                isMeasure: true,
-                                format: "0.00",
-                                queryName: 'smartphone',
-                                type: powerbi.ValueType.fromDescriptor({ numeric: true }),
-                                objects: { dataPoint: { fill: { solid: { color: '#1F77B4' } } } },
-                            },
-                            {
-                                displayName: 'Tablet',
-                                isMeasure: true,
-                                format: "0.00",
-                                queryName: 'Tablet',
-                                type: powerbi.ValueType.fromDescriptor({ numeric: true }),
-                                objects: { dataPoint: { fill: { solid: { color: '#FF7F0E' } } } }
-                            }
-                        ]
-                    },
-                    radarChartColumns = [{
-                        source: radarChartDataViewMetadata.columns[1],
-                        values: radarChartValues
-                    }],
-                    radarChartDataValues: DataViewValueColumns =
-                        DataViewTransform.createValueColumns(radarChartColumns);
-
-                return {
-                    metadata: radarChartDataViewMetadata,
-                    categorical: {
-                        categories: [{
-                            source: radarChartDataViewMetadata.columns[0],
-                            values: radarChartDataValues,
-                            identity: categoryIdentities,
-                        }],
-                        values: radarChartDataValues
->>>>>>> d7fd6a17
                     }
                 };
 
