﻿/*
 *  Power BI Visualizations
 *
 *  Copyright (c) Microsoft Corporation
 *  All rights reserved. 
 *  MIT License
 *
 *  Permission is hereby granted, free of charge, to any person obtaining a copy
 *  of this software and associated documentation files (the ""Software""), to deal
 *  in the Software without restriction, including without limitation the rights
 *  to use, copy, modify, merge, publish, distribute, sublicense, and/or sell
 *  copies of the Software, and to permit persons to whom the Software is
 *  furnished to do so, subject to the following conditions:
 *   
 *  The above copyright notice and this permission notice shall be included in 
 *  all copies or substantial portions of the Software.
 *   
 *  THE SOFTWARE IS PROVIDED *AS IS*, WITHOUT WARRANTY OF ANY KIND, EXPRESS OR 
 *  IMPLIED, INCLUDING BUT NOT LIMITED TO THE WARRANTIES OF MERCHANTABILITY, 
 *  FITNESS FOR A PARTICULAR PURPOSE AND NONINFRINGEMENT. IN NO EVENT SHALL THE 
 *  AUTHORS OR COPYRIGHT HOLDERS BE LIABLE FOR ANY CLAIM, DAMAGES OR OTHER 
 *  LIABILITY, WHETHER IN AN ACTION OF CONTRACT, TORT OR OTHERWISE, ARISING FROM,
 *  OUT OF OR IN CONNECTION WITH THE SOFTWARE OR THE USE OR OTHER DEALINGS IN
 *  THE SOFTWARE.
 */

/// <reference path="_references.ts"/>

module powerbi.visuals.sampleData {

    import sampleDataViews = powerbi.visuals.sampleDataViews;
    
    export class SampleData {

        private static data = [
            new sampleDataViews.DistrictSalesData(),
            new sampleDataViews.FileStorageData(),
            new sampleDataViews.ImageData(),
            new sampleDataViews.ProfitLossData(),
            new sampleDataViews.RichtextData(),
            new sampleDataViews.SalesByCountryData(),
            new sampleDataViews.SalesByDayOfWeekData(),
            new sampleDataViews.ServicesByUsers(),
            new sampleDataViews.SimpleFunnelData(),
            new sampleDataViews.SimpleGaugeData(),
            new sampleDataViews.SimpleMatrixData(),
            new sampleDataViews.SimpleTableData(),
            new sampleDataViews.TeamScoreData(),
<<<<<<< HEAD
            new sampleDataViews.SimpleTreeData(),
            new sampleDataViews.ProductSalesByDate()
=======
            new sampleDataViews.ProductSalesByDate(),
            new sampleDataViews.SimpleDotPlotData()
>>>>>>> 3dd0f2fb
        ];

        /**
         * Returns sample data view for a visualization element specified.
         */
        public static getSamplesByPluginName(pluginName: string) {

            let samples = this.data.filter((item) => item.hasPlugin(pluginName));

            if (samples.length > 0) {
                return samples;
            }

            return this.data.filter((item) => item.hasPlugin("default"));
        }

        /**
         * Returns sampleDataView Instance for a visualization element specified.
         */
        public static getDataViewsBySampleName(sampleName: string) {
            return this.data.filter((item) => (item.getName() === sampleName))[0];
        } 
    }     
}<|MERGE_RESOLUTION|>--- conflicted
+++ resolved
@@ -46,13 +46,9 @@
             new sampleDataViews.SimpleMatrixData(),
             new sampleDataViews.SimpleTableData(),
             new sampleDataViews.TeamScoreData(),
-<<<<<<< HEAD
             new sampleDataViews.SimpleTreeData(),
-            new sampleDataViews.ProductSalesByDate()
-=======
             new sampleDataViews.ProductSalesByDate(),
             new sampleDataViews.SimpleDotPlotData()
->>>>>>> 3dd0f2fb
         ];
 
         /**
